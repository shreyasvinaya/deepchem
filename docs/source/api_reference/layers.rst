--- conflicted
+++ resolved
@@ -169,14 +169,13 @@
 .. autoclass:: deepchem.models.torch_models.GINEncoder
   :members:
 
-<<<<<<< HEAD
 .. autoclass:: deepchem.models.torch_models.layers.SetGather
-=======
+  :members:
+
 .. autoclass:: deepchem.models.torch_models.gnn.GNN
   :members:
 
 .. autoclass:: deepchem.models.torch_models.gnn.GNNHead
->>>>>>> a08907eb
   :members:
 
 Grover Layers
