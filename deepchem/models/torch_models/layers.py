import math
import numpy as np
from typing import Any, Tuple, Optional, Sequence, List, Union

try:
  import torch
  from torch import Tensor
  import torch.nn as nn
  import torch.nn.functional as F
except ModuleNotFoundError:
  raise ImportError('These classes require PyTorch to be installed.')

try:
  from torch_scatter import scatter_mean
except ModuleNotFoundError:
  pass

from deepchem.utils.typing import OneOrMany, ActivationFn, ArrayLike
from deepchem.utils.pytorch_utils import get_activation

try:
  from collections.abc import Sequence as SequenceCollection
except:
  from collections import Sequence as SequenceCollection


class CNNModule(nn.Module):
  """A 1, 2, or 3 dimensional convolutional network for either regression or classification.
  The network consists of the following sequence of layers:
  - A configurable number of convolutional layers
  - A global pooling layer (either max pool or average pool)
  - A final fully connected layer to compute the output
  It optionally can compose the model from pre-activation residual blocks, as
  described in https://arxiv.org/abs/1603.05027, rather than a simple stack of
  convolution layers.  This often leads to easier training, especially when using a
  large number of layers.  Note that residual blocks can only be used when
  successive layers have the same output shape.  Wherever the output shape changes, a
  simple convolution layer will be used even if residual=True.
  Examples
  --------
  >>> model = CNNModule(n_tasks=5, n_features=8, dims=2, layer_filters=[3,8,8,16], kernel_size=3, n_classes = 7, mode='classification', uncertainty=False, padding='same')
  >>> x = torch.ones(2, 224, 224, 8)
  >>> x = model(x)
  >>> for tensor in x:
  ...    print(tensor.shape)
  torch.Size([2, 5, 7])
  torch.Size([2, 5, 7])
  """

  def __init__(self,
               n_tasks: int,
               n_features: int,
               dims: int,
               layer_filters: List[int] = [100],
               kernel_size: OneOrMany[int] = 5,
               strides: OneOrMany[int] = 1,
               weight_init_stddevs: OneOrMany[float] = 0.02,
               bias_init_consts: OneOrMany[float] = 1.0,
               dropouts: OneOrMany[float] = 0.5,
               activation_fns: OneOrMany[ActivationFn] = 'relu',
               pool_type: str = 'max',
               mode: str = 'classification',
               n_classes: int = 2,
               uncertainty: bool = False,
               residual: bool = False,
               padding: Union[int, str] = 'valid') -> None:
    """Create a CNN.
    Parameters
    ----------
    n_tasks: int
      number of tasks
    n_features: int
      number of features
    dims: int
      the number of dimensions to apply convolutions over (1, 2, or 3)
    layer_filters: list
      the number of output filters for each convolutional layer in the network.
      The length of this list determines the number of layers.
    kernel_size: int, tuple, or list
      a list giving the shape of the convolutional kernel for each layer.  Each
      element may be either an int (use the same kernel width for every dimension)
      or a tuple (the kernel width along each dimension).  Alternatively this may
      be a single int or tuple instead of a list, in which case the same kernel
      shape is used for every layer.
    strides: int, tuple, or list
      a list giving the stride between applications of the  kernel for each layer.
      Each element may be either an int (use the same stride for every dimension)
      or a tuple (the stride along each dimension).  Alternatively this may be a
      single int or tuple instead of a list, in which case the same stride is
      used for every layer.
    weight_init_stddevs: list or float
      the standard deviation of the distribution to use for weight initialization
      of each layer.  The length of this list should equal len(layer_filters)+1,
      where the final element corresponds to the dense layer.  Alternatively this
      may be a single value instead of a list, in which case the same value is used
      for every layer.
    bias_init_consts: list or float
      the value to initialize the biases in each layer to.  The length of this
      list should equal len(layer_filters)+1, where the final element corresponds
      to the dense layer.  Alternatively this may be a single value instead of a
      list, in which case the same value is used for every layer.
    dropouts: list or float
      the dropout probability to use for each layer.  The length of this list should equal len(layer_filters).
      Alternatively this may be a single value instead of a list, in which case the same value is used for every layer
    activation_fns: str or list
      the torch activation function to apply to each layer. The length of this list should equal
      len(layer_filters).  Alternatively this may be a single value instead of a list, in which case the
      same value is used for every layer, 'relu' by default
    pool_type: str
      the type of pooling layer to use, either 'max' or 'average'
    mode: str
      Either 'classification' or 'regression'
    n_classes: int
      the number of classes to predict (only used in classification mode)
    uncertainty: bool
      if True, include extra outputs and loss terms to enable the uncertainty
      in outputs to be predicted
    residual: bool
      if True, the model will be composed of pre-activation residual blocks instead
      of a simple stack of convolutional layers.
    padding: str, int or tuple
      the padding to use for convolutional layers, either 'valid' or 'same'
    """

    super(CNNModule, self).__init__()

    if dims not in (1, 2, 3):
      raise ValueError('Number of dimensions must be 1, 2 or 3')

    if mode not in ['classification', 'regression']:
      raise ValueError("mode must be either 'classification' or 'regression'")

    self.n_tasks = n_tasks
    self.n_features = n_features
    self.dims = dims
    self.mode = mode
    self.n_classes = n_classes
    self.uncertainty = uncertainty
    self.mode = mode
    self.layer_filters = layer_filters
    self.residual = residual

    n_layers = len(layer_filters)

    # PyTorch layers require input and output channels as parameter
    # if only one layer to make the model creating loop below work, multiply layer_filters wutg 2
    if len(layer_filters) == 1:
      layer_filters = layer_filters * 2

    if not isinstance(kernel_size, SequenceCollection):
      kernel_size = [kernel_size] * n_layers
    if not isinstance(strides, SequenceCollection):
      strides = [strides] * n_layers
    if not isinstance(dropouts, SequenceCollection):
      dropouts = [dropouts] * n_layers
    if isinstance(activation_fns,
                  str) or not isinstance(activation_fns, SequenceCollection):
      activation_fns = [activation_fns] * n_layers
    if not isinstance(weight_init_stddevs, SequenceCollection):
      weight_init_stddevs = [weight_init_stddevs] * n_layers
    if not isinstance(bias_init_consts, SequenceCollection):
      bias_init_consts = [bias_init_consts] * n_layers

    self.activation_fns = [get_activation(f) for f in activation_fns]
    self.dropouts = dropouts

    if uncertainty:

      if mode != 'regression':
        raise ValueError("Uncertainty is only supported in regression mode")

      if any(d == 0.0 for d in dropouts):
        raise ValueError(
            'Dropout must be included in every layer to predict uncertainty')

    # Python tuples use 0 based indexing, dims defines number of dimension for convolutional operation
    ConvLayer = (nn.Conv1d, nn.Conv2d, nn.Conv3d)[self.dims - 1]

    if pool_type == 'average':
      PoolLayer = (F.avg_pool1d, F.avg_pool2d, F.avg_pool3d)[self.dims - 1]
    elif pool_type == 'max':
      PoolLayer = (F.max_pool1d, F.max_pool2d, F.max_pool3d)[self.dims - 1]
    else:
      raise ValueError("pool_type must be either 'average' or 'max'")

    self.PoolLayer = PoolLayer
    self.layers = nn.ModuleList()

    in_shape = n_features

    for out_shape, size, stride, weight_stddev, bias_const in zip(
        layer_filters, kernel_size, strides, weight_init_stddevs,
        bias_init_consts):

      layer = ConvLayer(in_channels=in_shape,
                        out_channels=out_shape,
                        kernel_size=size,
                        stride=stride,
                        padding=padding,
                        dilation=1,
                        groups=1,
                        bias=True)

      nn.init.normal_(layer.weight, 0, weight_stddev)

      # initializing layer bias with nn.init gives mypy typecheck error
      # using the following workaround
      if layer.bias is not None:
        layer.bias = nn.Parameter(torch.full(layer.bias.shape, bias_const))

      self.layers.append(layer)

      in_shape = out_shape

    self.classifier_ffn = nn.LazyLinear(self.n_tasks * self.n_classes)
    self.output_layer = nn.LazyLinear(self.n_tasks)
    self.uncertainty_layer = nn.LazyLinear(self.n_tasks)

  def forward(self, inputs: OneOrMany[torch.Tensor]) -> List[Any]:
    """
    Parameters
    ----------
    x: torch.Tensor
      Input Tensor
    Returns
    -------
    torch.Tensor
      Output as per use case : regression/classification
    """
    if isinstance(inputs, torch.Tensor):
      x, dropout_switch = inputs, None
    else:
      x, dropout_switch = inputs

    x = torch.transpose(x, 1, -1)  # n h w c -> n c h w

    prev_layer = x

    for layer, activation_fn, dropout in zip(self.layers, self.activation_fns,
                                             self.dropouts):
      x = layer(x)

      if dropout > 0. and dropout_switch:
        x = F.dropout(x, dropout)

      # residual blocks can only be used when successive layers have the same output shape
      if self.residual and x.shape[1] == prev_layer.shape[1]:
        x = x + prev_layer

      if activation_fn is not None:
        x = activation_fn(x)

      prev_layer = x

    x = self.PoolLayer(x, kernel_size=x.size()[2:])

    outputs = []
    batch_size = x.shape[0]

    x = torch.reshape(x, (batch_size, -1))

    if self.mode == "classification":

      logits = self.classifier_ffn(x)
      logits = logits.view(batch_size, self.n_tasks, self.n_classes)
      output = F.softmax(logits, dim=2)
      outputs = [output, logits]

    else:
      output = self.output_layer(x)
      output = output.view(batch_size, self.n_tasks)

      if self.uncertainty:
        log_var = self.uncertainty_layer(x)
        log_var = log_var.view(batch_size, self.n_tasks, 1)
        var = torch.exp(log_var)
        outputs = [output, var, output, log_var]
      else:
        outputs = [output]

    return outputs


class ScaleNorm(nn.Module):
  """Apply Scale Normalization to input.

  The ScaleNorm layer first computes the square root of the scale, then computes the matrix/vector norm of the input tensor.
  The norm value is calculated as `sqrt(scale) / matrix norm`.
  Finally, the result is returned as `input_tensor * norm value`.

  This layer can be used instead of LayerNorm when a scaled version of the norm is required.
  Instead of performing the scaling operation (`scale / norm`) in a lambda-like layer, we are defining it within this layer to make prototyping more efficient.

  References
  ----------
  .. [1] Lukasz Maziarka et al. "Molecule Attention Transformer" Graph Representation Learning workshop and Machine Learning and the Physical Sciences workshop at NeurIPS 2019. 2020. https://arxiv.org/abs/2002.08264

  Examples
  --------
  >>> from deepchem.models.torch_models.layers import ScaleNorm
  >>> scale = 0.35
  >>> layer = ScaleNorm(scale)
  >>> input_tensor = torch.tensor([[1.269, 39.36], [0.00918, -9.12]])
  >>> output_tensor = layer(input_tensor)
  """

  def __init__(self, scale: float, eps: float = 1e-5):
    """Initialize a ScaleNorm layer.

    Parameters
    ----------
    scale: float
      Scale magnitude.
    eps: float
      Epsilon value. Default = 1e-5.
    """
    super(ScaleNorm, self).__init__()
    self.scale = nn.Parameter(torch.tensor(math.sqrt(scale)))
    self.eps = eps

  def forward(self, x: torch.Tensor) -> torch.Tensor:
    norm = self.scale / torch.norm(x, dim=-1, keepdim=True).clamp(min=self.eps)
    return x * norm


class MultiHeadedMATAttention(nn.Module):
  """First constructs an attention layer tailored to the Molecular Attention Transformer [1]_ and then converts it into Multi-Headed Attention.

  In Multi-Headed attention the attention mechanism multiple times parallely through the multiple attention heads.
  Thus, different subsequences of a given sequences can be processed differently.
  The query, key and value parameters are split multiple ways and each split is passed separately through a different attention head.
  References
  ----------
  .. [1] Lukasz Maziarka et al. "Molecule Attention Transformer" Graph Representation Learning workshop and Machine Learning and the Physical Sciences workshop at NeurIPS 2019. 2020. https://arxiv.org/abs/2002.08264
  Examples
  --------
  >>> from deepchem.models.torch_models.layers import MultiHeadedMATAttention, MATEmbedding
  >>> import deepchem as dc
  >>> import torch
  >>> input_smile = "CC"
  >>> feat = dc.feat.MATFeaturizer()
  >>> input_smile = "CC"
  >>> out = feat.featurize(input_smile)
  >>> node = torch.tensor(out[0].node_features).float().unsqueeze(0)
  >>> adj = torch.tensor(out[0].adjacency_matrix).float().unsqueeze(0)
  >>> dist = torch.tensor(out[0].distance_matrix).float().unsqueeze(0)
  >>> mask = torch.sum(torch.abs(node), dim=-1) != 0
  >>> layer = MultiHeadedMATAttention(
  ...    dist_kernel='softmax',
  ...    lambda_attention=0.33,
  ...    lambda_distance=0.33,
  ...    h=16,
  ...    hsize=1024,
  ...    dropout_p=0.0)
  >>> op = MATEmbedding()(node)
  >>> output = layer(op, op, op, mask, adj, dist)
  """

  def __init__(self,
               dist_kernel: str = 'softmax',
               lambda_attention: float = 0.33,
               lambda_distance: float = 0.33,
               h: int = 16,
               hsize: int = 1024,
               dropout_p: float = 0.0,
               output_bias: bool = True):
    """Initialize a multi-headed attention layer.
    Parameters
    ----------
    dist_kernel: str
      Kernel activation to be used. Can be either 'softmax' for softmax or 'exp' for exponential.
    lambda_attention: float
      Constant to be multiplied with the attention matrix.
    lambda_distance: float
      Constant to be multiplied with the distance matrix.
    h: int
      Number of attention heads.
    hsize: int
      Size of dense layer.
    dropout_p: float
      Dropout probability.
    output_bias: bool
      If True, dense layers will use bias vectors.
    """
    super().__init__()
    if dist_kernel == "softmax":
      self.dist_kernel = lambda x: torch.softmax(-x, dim=-1)
    elif dist_kernel == "exp":
      self.dist_kernel = lambda x: torch.exp(-x)
    self.lambda_attention = lambda_attention
    self.lambda_distance = lambda_distance
    self.lambda_adjacency = 1.0 - self.lambda_attention - self.lambda_distance
    self.d_k = hsize // h
    self.h = h
    linear_layer = nn.Linear(hsize, hsize)
    self.linear_layers = nn.ModuleList([linear_layer for _ in range(3)])
    self.dropout_p = nn.Dropout(dropout_p)
    self.output_linear = nn.Linear(hsize, hsize, output_bias)

  def _single_attention(self,
                        query: torch.Tensor,
                        key: torch.Tensor,
                        value: torch.Tensor,
                        mask: torch.Tensor,
                        adj_matrix: torch.Tensor,
                        distance_matrix: torch.Tensor,
                        dropout_p: float = 0.0,
                        eps: float = 1e-6,
                        inf: float = 1e12) -> Tuple[torch.Tensor, torch.Tensor]:
    """Defining and computing output for a single MAT attention layer.
    Parameters
    ----------
    query: torch.Tensor
      Standard query parameter for attention.
    key: torch.Tensor
      Standard key parameter for attention.
    value: torch.Tensor
      Standard value parameter for attention.
    mask: torch.Tensor
      Masks out padding values so that they are not taken into account when computing the attention score.
    adj_matrix: torch.Tensor
      Adjacency matrix of the input molecule, returned from dc.feat.MATFeaturizer()
    dist_matrix: torch.Tensor
      Distance matrix of the input molecule, returned from dc.feat.MATFeaturizer()
    dropout_p: float
      Dropout probability.
    eps: float
      Epsilon value
    inf: float
      Value of infinity to be used.
    """
    d_k = query.size(-1)

    scores = torch.matmul(query, key.transpose(-2, -1)) / math.sqrt(d_k)

    if mask is not None:
      scores = scores.masked_fill(
          mask.unsqueeze(1).repeat(1, query.shape[1], query.shape[2], 1) == 0,
          -inf)
    p_attn = F.softmax(scores, dim=-1)

    adj_matrix = adj_matrix / (
        torch.sum(torch.tensor(adj_matrix), dim=-1).unsqueeze(2) + eps)

    if len(adj_matrix.shape) <= 3:
      p_adj = adj_matrix.unsqueeze(1).repeat(1, query.shape[1], 1, 1)
    else:
      p_adj = adj_matrix.repeat(1, query.shape[1], 1, 1)

    distance_matrix = torch.tensor(distance_matrix).squeeze().masked_fill(
        mask.repeat(1, mask.shape[-1], 1) == 0, np.inf)

    distance_matrix = self.dist_kernel(distance_matrix)

    p_dist = distance_matrix.unsqueeze(1).repeat(1, query.shape[1], 1, 1)

    p_weighted = self.lambda_attention * p_attn + self.lambda_distance * p_dist + self.lambda_adjacency * p_adj
    p_weighted = self.dropout_p(p_weighted)

    return torch.matmul(p_weighted.float(), value.float()), p_attn

  def forward(self,
              query: torch.Tensor,
              key: torch.Tensor,
              value: torch.Tensor,
              mask: torch.Tensor,
              adj_matrix: torch.Tensor,
              distance_matrix: torch.Tensor,
              dropout_p: float = 0.0,
              eps: float = 1e-6,
              inf: float = 1e12) -> torch.Tensor:
    """Output computation for the MultiHeadedAttention layer.
    Parameters
    ----------
    query: torch.Tensor
      Standard query parameter for attention.
    key: torch.Tensor
      Standard key parameter for attention.
    value: torch.Tensor
      Standard value parameter for attention.
    mask: torch.Tensor
      Masks out padding values so that they are not taken into account when computing the attention score.
    adj_matrix: torch.Tensor
      Adjacency matrix of the input molecule, returned from dc.feat.MATFeaturizer()
    dist_matrix: torch.Tensor
      Distance matrix of the input molecule, returned from dc.feat.MATFeaturizer()
    dropout_p: float
      Dropout probability.
    eps: float
      Epsilon value
    inf: float
      Value of infinity to be used.
    """
    if mask is not None and len(mask.shape) <= 2:
      mask = mask.unsqueeze(1)

    batch_size = query.size(0)
    query, key, value = [
        layer(x).view(batch_size, -1, self.h, self.d_k).transpose(1, 2)
        for layer, x in zip(self.linear_layers, (query, key, value))
    ]

    x, _ = self._single_attention(query, key, value, mask, adj_matrix,
                                  distance_matrix, dropout_p, eps, inf)
    x = x.transpose(1, 2).contiguous().view(batch_size, -1, self.h * self.d_k)

    return self.output_linear(x)


class MATEncoderLayer(nn.Module):
  """Encoder layer for use in the Molecular Attention Transformer [1]_.

  The MATEncoder layer primarily consists of a self-attention layer (MultiHeadedMATAttention) and a feed-forward layer (PositionwiseFeedForward).
  This layer can be stacked multiple times to form an encoder.

  References
  ----------
  .. [1] Lukasz Maziarka et al. "Molecule Attention Transformer" Graph Representation Learning workshop and Machine Learning and the Physical Sciences workshop at NeurIPS 2019. 2020. https://arxiv.org/abs/2002.08264

  Examples
  --------
  >>> from rdkit import Chem
  >>> import torch
  >>> import deepchem
  >>> from deepchem.models.torch_models.layers import MATEmbedding, MATEncoderLayer
  >>> input_smile = "CC"
  >>> feat = deepchem.feat.MATFeaturizer()
  >>> out = feat.featurize(input_smile)
  >>> node = torch.tensor(out[0].node_features).float().unsqueeze(0)
  >>> adj = torch.tensor(out[0].adjacency_matrix).float().unsqueeze(0)
  >>> dist = torch.tensor(out[0].distance_matrix).float().unsqueeze(0)
  >>> mask = torch.sum(torch.abs(node), dim=-1) != 0
  >>> layer = MATEncoderLayer()
  >>> op = MATEmbedding()(node)
  >>> output = layer(op, mask, adj, dist)
  """

  def __init__(self,
               dist_kernel: str = 'softmax',
               lambda_attention: float = 0.33,
               lambda_distance: float = 0.33,
               h: int = 16,
               sa_hsize: int = 1024,
               sa_dropout_p: float = 0.0,
               output_bias: bool = True,
               d_input: int = 1024,
               d_hidden: int = 1024,
               d_output: int = 1024,
               activation: str = 'leakyrelu',
               n_layers: int = 1,
               ff_dropout_p: float = 0.0,
               encoder_hsize: int = 1024,
               encoder_dropout_p: float = 0.0):
    """Initialize a MATEncoder layer.

    Parameters
    ----------
    dist_kernel: str
      Kernel activation to be used. Can be either 'softmax' for softmax or 'exp' for exponential, for the self-attention layer.
    lambda_attention: float
      Constant to be multiplied with the attention matrix in the self-attention layer.
    lambda_distance: float
      Constant to be multiplied with the distance matrix in the self-attention layer.
    h: int
      Number of attention heads for the self-attention layer.
    sa_hsize: int
      Size of dense layer in the self-attention layer.
    sa_dropout_p: float
      Dropout probability for the self-attention layer.
    output_bias: bool
      If True, dense layers will use bias vectors in the self-attention layer.
    d_input: int
      Size of input layer in the feed-forward layer.
    d_hidden: int
      Size of hidden layer in the feed-forward layer.
    d_output: int
      Size of output layer in the feed-forward layer.
    activation: str
      Activation function to be used in the feed-forward layer.
      Can choose between 'relu' for ReLU, 'leakyrelu' for LeakyReLU, 'prelu' for PReLU,
      'tanh' for TanH, 'selu' for SELU, 'elu' for ELU and 'linear' for linear activation.
    n_layers: int
      Number of layers in the feed-forward layer.
    dropout_p: float
      Dropout probability in the feeed-forward layer.
    encoder_hsize: int
      Size of Dense layer for the encoder itself.
    encoder_dropout_p: float
      Dropout probability for connections in the encoder layer.
    """
    super(MATEncoderLayer, self).__init__()
    self.self_attn = MultiHeadedMATAttention(dist_kernel, lambda_attention,
                                             lambda_distance, h, sa_hsize,
                                             sa_dropout_p, output_bias)
    self.feed_forward = PositionwiseFeedForward(d_input, d_hidden, d_output,
                                                activation, n_layers,
                                                ff_dropout_p)
    layer = SublayerConnection(size=encoder_hsize, dropout_p=encoder_dropout_p)
    self.sublayer = nn.ModuleList([layer for _ in range(2)])
    self.size = encoder_hsize

  def forward(self,
              x: torch.Tensor,
              mask: torch.Tensor,
              adj_matrix: torch.Tensor,
              distance_matrix: torch.Tensor,
              sa_dropout_p: float = 0.0) -> torch.Tensor:
    """Output computation for the MATEncoder layer.

    In the MATEncoderLayer intialization, self.sublayer is defined as an nn.ModuleList of 2 layers. We will be passing our computation through these layers sequentially.
    nn.ModuleList is subscriptable and thus we can access it as self.sublayer[0], for example.

    Parameters
    ----------
    x: torch.Tensor
      Input tensor.
    mask: torch.Tensor
      Masks out padding values so that they are not taken into account when computing the attention score.
    adj_matrix: torch.Tensor
      Adjacency matrix of a molecule.
    distance_matrix: torch.Tensor
      Distance matrix of a molecule.
    sa_dropout_p: float
      Dropout probability for the self-attention layer (MultiHeadedMATAttention).
    """
    x = self.sublayer[0](x,
                         self.self_attn(x,
                                        x,
                                        x,
                                        mask=mask,
                                        dropout_p=sa_dropout_p,
                                        adj_matrix=adj_matrix,
                                        distance_matrix=distance_matrix))
    return self.sublayer[1](x, self.feed_forward(x))


class SublayerConnection(nn.Module):
  """SublayerConnection layer which establishes a residual connection, as used in the Molecular Attention Transformer [1]_.

  The SublayerConnection layer is a residual layer which is then passed through Layer Normalization.
  The residual connection is established by computing the dropout-adjusted layer output of a normalized tensor and adding this to the original input tensor.

  References
  ----------
  .. [1] Lukasz Maziarka et al. "Molecule Attention Transformer" Graph Representation Learning workshop and Machine Learning and the Physical Sciences workshop at NeurIPS 2019. 2020. https://arxiv.org/abs/2002.08264

  Examples
  --------
  >>> from deepchem.models.torch_models.layers import SublayerConnection
  >>> scale = 0.35
  >>> layer = SublayerConnection(2, 0.)
  >>> input_ar = torch.tensor([[1., 2.], [5., 6.]])
  >>> output = layer(input_ar, input_ar)
  """

  def __init__(self, size: int, dropout_p: float = 0.0):
    """Initialize a SublayerConnection Layer.

    Parameters
    ----------
    size: int
      Size of layer.
    dropout_p: float
      Dropout probability.
    """
    super(SublayerConnection, self).__init__()
    self.norm = nn.LayerNorm(size)
    self.dropout_p = nn.Dropout(dropout_p)

  def forward(self, x: torch.Tensor, output: torch.Tensor) -> torch.Tensor:
    """Output computation for the SublayerConnection layer.

    Takes an input tensor x, then adds the dropout-adjusted sublayer output for normalized x to it.
    This is done to add a residual connection followed by LayerNorm.

    Parameters
    ----------
    x: torch.Tensor
      Input tensor.
    output: torch.Tensor
      Layer whose normalized output will be added to x.
    """
    if x is None:
      return self.dropout(self.norm(output))
    return x + self.dropout_p(self.norm(output))


class PositionwiseFeedForward(nn.Module):
  """PositionwiseFeedForward is a layer used to define the position-wise feed-forward (FFN) algorithm for the Molecular Attention Transformer [1]_

  Each layer in the MAT encoder contains a fully connected feed-forward network which applies two linear transformations and the given activation function.
  This is done in addition to the SublayerConnection module.

  Note: This modified version of `PositionwiseFeedForward` class contains `dropout_at_input_no_act` condition to facilitate its use in defining
        the feed-forward (FFN) algorithm for the Directed Message Passing Neural Network (D-MPNN) [2]_

  References
  ----------
  .. [1] Lukasz Maziarka et al. "Molecule Attention Transformer" Graph Representation Learning workshop and Machine Learning and the Physical Sciences workshop at NeurIPS 2019. 2020. https://arxiv.org/abs/2002.08264
  .. [2] Analyzing Learned Molecular Representations for Property Prediction https://arxiv.org/pdf/1904.01561.pdf

  Examples
  --------
  >>> from deepchem.models.torch_models.layers import PositionwiseFeedForward
  >>> feed_fwd_layer = PositionwiseFeedForward(d_input = 2, d_hidden = 2, d_output = 2, activation = 'relu', n_layers = 1, dropout_p = 0.1)
  >>> input_tensor = torch.tensor([[1., 2.], [5., 6.]])
  >>> output_tensor = feed_fwd_layer(input_tensor)
  """

  def __init__(self,
               d_input: int = 1024,
               d_hidden: int = 1024,
               d_output: int = 1024,
               activation: str = 'leakyrelu',
               n_layers: int = 1,
               dropout_p: float = 0.0,
               dropout_at_input_no_act: bool = False):
    """Initialize a PositionwiseFeedForward layer.

    Parameters
    ----------
    d_input: int
      Size of input layer.
    d_hidden: int (same as d_input if d_output = 0)
      Size of hidden layer.
    d_output: int (same as d_input if d_output = 0)
      Size of output layer.
    activation: str
      Activation function to be used. Can choose between 'relu' for ReLU, 'leakyrelu' for LeakyReLU, 'prelu' for PReLU,
      'tanh' for TanH, 'selu' for SELU, 'elu' for ELU and 'linear' for linear activation.
    n_layers: int
      Number of layers.
    dropout_p: float
      Dropout probability.
    dropout_at_input_no_act: bool
      If true, dropout is applied on the input tensor. For single layer, it is not passed to an activation function.
    """
    super(PositionwiseFeedForward, self).__init__()

    self.dropout_at_input_no_act: bool = dropout_at_input_no_act

    if activation == 'relu':
      self.activation: Any = nn.ReLU()

    elif activation == 'leakyrelu':
      self.activation = nn.LeakyReLU(0.1)

    elif activation == 'prelu':
      self.activation = nn.PReLU()

    elif activation == 'tanh':
      self.activation = nn.Tanh()

    elif activation == 'selu':
      self.activation = nn.SELU()

    elif activation == 'elu':
      self.activation = nn.ELU()

    elif activation == "linear":
      self.activation = lambda x: x

    self.n_layers: int = n_layers
    d_output = d_output if d_output != 0 else d_input
    d_hidden = d_hidden if d_hidden != 0 else d_input

    if n_layers == 1:
      self.linears: Any = [nn.Linear(d_input, d_output)]

    else:
      self.linears = [nn.Linear(d_input, d_hidden)] + \
                      [nn.Linear(d_hidden, d_hidden) for _ in range(n_layers - 2)] + \
                      [nn.Linear(d_hidden, d_output)]

    self.linears = nn.ModuleList(self.linears)
    dropout_layer = nn.Dropout(dropout_p)
    self.dropout_p = nn.ModuleList([dropout_layer for _ in range(n_layers)])

  def forward(self, x: torch.Tensor) -> torch.Tensor:
    """Output Computation for the PositionwiseFeedForward layer.

    Parameters
    ----------
    x: torch.Tensor
      Input tensor.
    """
    if not self.n_layers:
      return x

    if self.n_layers == 1:
      if self.dropout_at_input_no_act:
        return self.linears[0](self.dropout_p[0](x))
      else:
        return self.dropout_p[0](self.activation(self.linears[0](x)))

    else:
      if self.dropout_at_input_no_act:
        x = self.dropout_p[0](x)
      for i in range(self.n_layers - 1):
        x = self.dropout_p[i](self.activation(self.linears[i](x)))
      return self.linears[-1](x)


class MATEmbedding(nn.Module):
  """Embedding layer to create embedding for inputs.

  In an embedding layer, input is taken and converted to a vector representation for each input.
  In the MATEmbedding layer, an input tensor is processed through a dropout-adjusted linear layer and the resultant vector is returned.

  References
  ----------
  .. [1] Lukasz Maziarka et al. "Molecule Attention Transformer" Graph Representation Learning workshop and Machine Learning and the Physical Sciences workshop at NeurIPS 2019. 2020. https://arxiv.org/abs/2002.08264

  Examples
  --------
  >>> from deepchem.models.torch_models.layers import MATEmbedding
  >>> layer = MATEmbedding(d_input = 3, d_output = 3, dropout_p = 0.2)
  >>> input_tensor = torch.tensor([1., 2., 3.])
  >>> output = layer(input_tensor)
  """

  def __init__(self,
               d_input: int = 36,
               d_output: int = 1024,
               dropout_p: float = 0.0):
    """Initialize a MATEmbedding layer.

    Parameters
    ----------
    d_input: int
      Size of input layer.
    d_output: int
      Size of output layer.
    dropout_p: float
      Dropout probability for layer.
    """
    super(MATEmbedding, self).__init__()
    self.linear_unit = nn.Linear(d_input, d_output)
    self.dropout = nn.Dropout(dropout_p)

  def forward(self, x: torch.Tensor) -> torch.Tensor:
    """Computation for the MATEmbedding layer.

    Parameters
    ----------
    x: torch.Tensor
      Input tensor to be converted into a vector.
    """
    return self.dropout(self.linear_unit(x))


class MATGenerator(nn.Module):
  """MATGenerator defines the linear and softmax generator step for the Molecular Attention Transformer [1]_.

  In the MATGenerator, a Generator is defined which performs the Linear + Softmax generation step.
  Depending on the type of aggregation selected, the attention output layer performs different operations.

  References
  ----------
  .. [1] Lukasz Maziarka et al. "Molecule Attention Transformer" Graph Representation Learning workshop and Machine Learning and the Physical Sciences workshop at NeurIPS 2019. 2020. https://arxiv.org/abs/2002.08264

  Examples
  --------
  >>> from deepchem.models.torch_models.layers import MATGenerator
  >>> layer = MATGenerator(hsize = 3, aggregation_type = 'mean', d_output = 1, n_layers = 1, dropout_p = 0.3, attn_hidden = 128, attn_out = 4)
  >>> input_tensor = torch.tensor([1., 2., 3.])
  >>> mask = torch.tensor([1., 1., 1.])
  >>> output = layer(input_tensor, mask)
  """

  def __init__(self,
               hsize: int = 1024,
               aggregation_type: str = 'mean',
               d_output: int = 1,
               n_layers: int = 1,
               dropout_p: float = 0.0,
               attn_hidden: int = 128,
               attn_out: int = 4):
    """Initialize a MATGenerator.

    Parameters
    ----------
    hsize: int
      Size of input layer.
    aggregation_type: str
      Type of aggregation to be used. Can be 'grover', 'mean' or 'contextual'.
    d_output: int
      Size of output layer.
    n_layers: int
      Number of layers in MATGenerator.
    dropout_p: float
      Dropout probability for layer.
    attn_hidden: int
      Size of hidden attention layer.
    attn_out: int
      Size of output attention layer.
    """
    super(MATGenerator, self).__init__()

    if aggregation_type == 'grover':
      self.att_net = nn.Sequential(
          nn.Linear(hsize, attn_hidden, bias=False),
          nn.Tanh(),
          nn.Linear(attn_hidden, attn_out, bias=False),
      )
      hsize *= attn_out

    if n_layers == 1:
      self.proj: Any = nn.Linear(hsize, d_output)

    else:
      self.proj = []

      for i in range(n_layers - 1):
        self.proj.append(nn.Linear(hsize, attn_hidden))
        self.proj.append(nn.LeakyReLU(negative_slope=0.1))
        self.proj.append(nn.LayerNorm(attn_hidden))
        self.proj.append(nn.Dropout(dropout_p))
      self.proj.append(nn.Linear(attn_hidden, d_output))
      self.proj = torch.nn.Sequential(*self.proj)
    self.aggregation_type = aggregation_type

  def forward(self, x: torch.Tensor, mask: torch.Tensor) -> torch.Tensor:
    """Computation for the MATGenerator layer.

    Parameters
    ----------
    x: torch.Tensor
      Input tensor.
    mask: torch.Tensor
      Mask for padding so that padded values do not get included in attention score calculation.
    """

    mask = mask.unsqueeze(-1).float()
    out_masked = x * mask

    if self.aggregation_type == 'mean':
      out_sum = out_masked.sum(dim=1)
      mask_sum = mask.sum(dim=(1))
      out_avg_pooling = out_sum / mask_sum

    elif self.aggregation_type == 'grover':
      out_attn = self.att_net(out_masked)
      out_attn = out_attn.masked_fill(mask == 0, -1e9)
      out_attn = F.softmax(out_attn, dim=1)
      out_avg_pooling = torch.matmul(torch.transpose(out_attn, -1, -2),
                                     out_masked)
      out_avg_pooling = out_avg_pooling.view(out_avg_pooling.size(0), -1)

    elif self.aggregation_type == 'contextual':
      out_avg_pooling = x

    return self.proj(out_avg_pooling)


class GraphNetwork(torch.nn.Module):
  """Graph Networks

  A Graph Network [1]_ takes a graph as input and returns an updated graph
  as output. The output graph has same structure as input graph but it
  has updated node features, edge features and global state features.

  Parameters
  ----------
  n_node_features: int
    Number of features in a node
  n_edge_features: int
    Number of features in a edge
  n_global_features: int
    Number of global features
  is_undirected: bool, optional (default True)
    Directed or undirected graph
  residual_connection: bool, optional (default True)
    If True, the layer uses a residual connection during training

  Example
  -------
  >>> import torch
  >>> from deepchem.models.torch_models.layers import GraphNetwork as GN
  >>> n_nodes, n_node_features = 5, 10
  >>> n_edges, n_edge_features = 5, 2
  >>> n_global_features = 4
  >>> node_features = torch.randn(n_nodes, n_node_features)
  >>> edge_features = torch.randn(n_edges, n_edge_features)
  >>> edge_index = torch.tensor([[0, 1, 2, 3, 4], [1, 2, 3, 4, 0]]).long()
  >>> global_features = torch.randn(1, n_global_features)
  >>> gn = GN(n_node_features=n_node_features, n_edge_features=n_edge_features, n_global_features=n_global_features)
  >>> node_features, edge_features, global_features = gn(node_features, edge_index, edge_features, global_features)

  References
  ----------
  .. [1] Battaglia et al, Relational inductive biases, deep learning, and graph networks. https://arxiv.org/abs/1806.01261 (2018)
  """

  def __init__(self,
               n_node_features: int = 32,
               n_edge_features: int = 32,
               n_global_features: int = 32,
               is_undirected: bool = True,
               residual_connection: bool = True):
    super().__init__()
    self.n_node_features = n_node_features
    self.n_edge_features = n_edge_features
    self.n_global_features = n_global_features
    self.is_undirected = is_undirected
    self.residual_connection = residual_connection

    self.edge_models, self.node_models, self.global_models = torch.nn.ModuleList(
    ), torch.nn.ModuleList(), torch.nn.ModuleList()
    self.edge_models.append(
        nn.Linear(in_features=n_node_features * 2 + n_edge_features +
                  n_global_features,
                  out_features=32))
    self.node_models.append(
        nn.Linear(in_features=n_node_features + n_edge_features +
                  n_global_features,
                  out_features=32))
    self.global_models.append(
        nn.Linear(in_features=n_node_features + n_edge_features +
                  n_global_features,
                  out_features=32))

    # Used for converting edges back to their original shape
    self.edge_dense = nn.Linear(in_features=32, out_features=n_edge_features)
    self.node_dense = nn.Linear(in_features=32, out_features=n_node_features)
    self.global_dense = nn.Linear(in_features=32,
                                  out_features=n_global_features)

  def reset_parameters(self) -> None:
    self.edge_dense.reset_parameters()
    self.node_dense.reset_parameters()
    self.global_dense.reset_parameters()
    for i in range(0, len(self.edge_models)):
      self.edge_models[i].reset_parameters()
    for i in range(0, len(self.node_models)):
      self.node_models[i].reset_parameters()
    for i in range(0, len(self.global_models)):
      self.global_models[i].reset_parameters()

  def _update_edge_features(self, node_features, edge_index, edge_features,
                            global_features, batch):
    src_index, dst_index = edge_index
    out = torch.cat((node_features[src_index], node_features[dst_index],
                     edge_features, global_features[batch]),
                    dim=1)
    assert out.shape[
        1] == self.n_node_features * 2 + self.n_edge_features + self.n_global_features
    for model in self.edge_models:
      out = model(out)
    return self.edge_dense(out)

  def _update_node_features(self, node_features, edge_index, edge_features,
                            global_features, batch):

    src_index, dst_index = edge_index
    # Compute mean edge features for each node by dst_index (each node
    # receives information from edges which have that node as its destination,
    # hence the computation uses dst_index to aggregate information)
    edge_features_mean_by_node = scatter_mean(edge_features, dst_index, dim=0)
    out = torch.cat(
        (node_features, edge_features_mean_by_node, global_features[batch]),
        dim=1)
    for model in self.node_models:
      out = model(out)
    return self.node_dense(out)

  def _update_global_features(self, node_features, edge_features,
                              global_features, node_batch_map, edge_batch_map):
    edge_features_mean = scatter_mean(edge_features, edge_batch_map, dim=0)
    node_features_mean = scatter_mean(node_features, node_batch_map, dim=0)
    out = torch.cat((edge_features_mean, node_features_mean, global_features),
                    dim=1)
    for model in self.global_models:
      out = model(out)
    return self.global_dense(out)

  def forward(self,
              node_features: Tensor,
              edge_index: Tensor,
              edge_features: Tensor,
              global_features: Tensor,
              batch: Optional[Tensor] = None) -> Tuple[Tensor, Tensor, Tensor]:
    """Output computation for a GraphNetwork

    Parameters
    ----------
    node_features: torch.Tensor
      Input node features of shape :math:`(|\mathcal{V}|, F_n)`
    edge_index: torch.Tensor
      Edge indexes of shape :math:`(2, |\mathcal{E}|)`
    edge_features: torch.Tensor
      Edge features of the graph, shape: :math:`(|\mathcal{E}|, F_e)`
    global_features: torch.Tensor
      Global features of the graph, shape: :math:`(F_g, 1)` where, :math:`|\mathcal{V}|` and :math:`|\mathcal{E}|` denotes the number of nodes and edges in the graph, :math:`F_n`, :math:`F_e`, :math:`F_g` denotes the number of node features, edge features and global state features respectively.
    batch: torch.LongTensor (optional, default: None)
      A vector that maps each node to its respective graph identifier. The attribute is used only when more than one graph are batched together during a single forward pass.
    """
    if batch is None:
      batch = node_features.new_zeros(node_features.size(0), dtype=torch.int64)

    node_features_copy, edge_features_copy, global_features_copy = node_features, edge_features, global_features
    if self.is_undirected is True:
      # holding bi-directional edges in case of undirected graphs
      edge_index = torch.cat((edge_index, edge_index.flip([0])), dim=1)
      edge_features_len = edge_features.shape[0]
      edge_features = torch.cat((edge_features, edge_features), dim=0)
    edge_batch_map = batch[edge_index[0]]
    edge_features = self._update_edge_features(node_features, edge_index,
                                               edge_features, global_features,
                                               edge_batch_map)
    node_features = self._update_node_features(node_features, edge_index,
                                               edge_features, global_features,
                                               batch)
    global_features = self._update_global_features(node_features, edge_features,
                                                   global_features, batch,
                                                   edge_batch_map)

    if self.is_undirected is True:
      # coonverting edge features to its original shape
      split = torch.split(edge_features, [edge_features_len, edge_features_len])
      edge_features = (split[0] + split[1]) / 2

    if self.residual_connection:
      edge_features += edge_features_copy
      node_features += node_features_copy
      global_features += global_features_copy

    return node_features, edge_features, global_features

  def __repr__(self) -> str:
    return (
        f'{self.__class__.__name__}(n_node_features={self.n_node_features}, n_edge_features={self.n_edge_features}, n_global_features={self.n_global_features}, is_undirected={self.is_undirected}, residual_connection={self.residual_connection})'
    )


class Affine(nn.Module):
  """Class which performs the Affine transformation.

  This transformation is based on the affinity of the base distribution with
  the target distribution. A geometric transformation is applied where
  the parameters performs changes on the scale and shift of a function
  (inputs).

  Normalizing Flow transformations must be bijective in order to compute
  the logarithm of jacobian's determinant. For this reason, transformations
  must perform a forward and inverse pass.

  Example
  --------
  >>> import deepchem as dc
  >>> from deepchem.models.torch_models.layers import Affine
  >>> import torch
  >>> from torch.distributions import MultivariateNormal
  >>> # initialize the transformation layer's parameters
  >>> dim = 2
  >>> samples = 96
  >>> transforms = Affine(dim)
  >>> # forward pass based on a given distribution
  >>> distribution = MultivariateNormal(torch.zeros(dim), torch.eye(dim))
  >>> input = distribution.sample(torch.Size((samples, dim)))
  >>> len(transforms.forward(input))
  2
  >>> # inverse pass based on a distribution
  >>> len(transforms.inverse(input))
  2

  """

  def __init__(self, dim: int) -> None:
    """Create a Affine transform layer.

    Parameters
    ----------
    dim: int
      Value of the Nth dimension of the dataset.

    """

    super().__init__()
    self.dim = dim
    self.scale = nn.Parameter(torch.zeros(self.dim))
    self.shift = nn.Parameter(torch.zeros(self.dim))

  def forward(self, x: Sequence) -> Tuple[torch.Tensor, torch.Tensor]:
    """Performs a transformation between two different distributions. This
    particular transformation represents the following function:
    y = x * exp(a) + b, where a is scale parameter and b performs a shift.
    This class also returns the logarithm of the jacobians determinant
    which is useful when invert a transformation and compute the
    probability of the transformation.

    input shape: (samples, dim)
    output shape: (samples, dim)
    """

    y = torch.exp(self.scale) * x + self.shift
    det_jacobian = torch.exp(self.scale.sum())
    log_det_jacobian = torch.ones(y.shape[0]) * torch.log(det_jacobian)

    return y, log_det_jacobian

  def inverse(self, y: Sequence) -> Tuple[torch.Tensor, torch.Tensor]:
    """Performs a transformation between two different distributions.
    This transformation represents the bacward pass of the function
    mention before. Its mathematical representation is x = (y - b) / exp(a)
    , where "a" is scale parameter and "b" performs a shift. This class
    also returns the logarithm of the jacobians determinant which is
    useful when invert a transformation and compute the probability of
    the transformation.

    input shape: (samples, dim)
    output shape: (samples, dim)
    """

    x = (y - self.shift) / torch.exp(self.scale)
    det_jacobian = 1 / torch.exp(self.scale.sum())
    inverse_log_det_jacobian = torch.ones(x.shape[0]) * torch.log(det_jacobian)

    return x, inverse_log_det_jacobian


class DMPNNEncoderLayer(nn.Module):
  """
  Encoder layer for use in the Directed Message Passing Neural Network (D-MPNN) [1]_.

  The role of the DMPNNEncoderLayer class is to generate molecule encodings in following steps:

  - Message passing phase
  - Get new atom hidden states and readout phase
  - Concatenate the global features


  Let the diagram given below represent a molecule containing 5 atoms (nodes) and 4 bonds (edges):-

  |   1 --- 5
  |   |
  |   2 --- 4
  |   |
  |   3

  Let the bonds from atoms 1->2 (**B[12]**) and 2->1 (**B[21]**) be considered as 2 different bonds.
  Hence, by considering the same for all atoms, the total number of bonds = 8.

  Let:

  - **atom features** : ``a1, a2, a3, a4, a5``
  - **hidden states of atoms** : ``h1, h2, h3, h4, h5``
  - **bond features bonds** : ``b12, b21, b23, b32, b24, b42, b15, b51``
  - **initial hidden states of bonds** : ``(0)h12, (0)h21, (0)h23, (0)h32, (0)h24, (0)h42, (0)h15, (0)h51``

  The hidden state of every bond is a function of the concatenated feature vector which contains
  concatenation of the **features of initial atom of the bond** and **bond features**.

  Example: ``(0)h21 = func1(concat(a2, b21))``

  .. note::
     Here func1 is ``self.W_i``

  **The Message passing phase**

  The goal of the message-passing phase is to generate **hidden states of all the atoms in the molecule**.

  The hidden state of an atom is **a function of concatenation of atom features and messages (at T depth)**.

  A message is a sum of **hidden states of bonds coming to the atom (at T depth)**.

  .. note::
     Depth refers to the number of iterations in the message passing phase (here, T iterations). After each iteration, the hidden states of the bonds are updated.


  Example:
    ``h1 = func3(concat(a1, m1))``

  .. note::
     Here func3 is ``self.W_o``.

     `m1` refers to the message coming to the atom.

  ``m1 = (T-1)h21 + (T-1)h51``
  (hidden state of bond 2->1 + hidden state of bond 5->1) (at T depth)

  for, depth T = 2:

    - the hidden states of the bonds @ 1st iteration will be => (0)h21, (0)h51
    - the hidden states of the bonds @ 2nd iteration will be => (1)h21, (1)h51

  The hidden states of the bonds in 1st iteration are already know.
  For hidden states of the bonds in 2nd iteration, we follow the criterion that:

  - hidden state of the bond is a function of **initial hidden state of bond**
    and **messages coming to that bond in that iteration**

  Example:
    ``(1)h21 = func2( (0)h21 , (1)m21 )``

  .. note::
     Here func2 is ``self.W_h``.

     `(1)m21` refers to the messages coming to that bond 2->1 in that 2nd iteration.

  Messages coming to a bond in an iteration is **a sum of hidden states of bonds (from previous iteration) coming to this bond**.

  Example:
    ``(1)m21 = (0)h32 + (0)h42``

  |   2 <--- 3
  |   ^
  |   |
  |   4

  **Computing the messages**

  .. code-block:: python

                             B0      B1      B2      B3      B4      B5      B6      B7      B8
      f_ini_atoms_bonds = [(0)h12, (0)h21, (0)h23, (0)h32, (0)h24, (0)h42, (0)h15, (0)h51, h(-1)]


  .. note::
     h(-1) is an empty array of the same size as other hidden states of bond states.

  .. code-block:: python

                    B0      B1      B2      B3      B4      B5      B6      B7       B8
      mapping = [ [-1,B7] [B3,B5] [B0,B5] [-1,-1] [B0,B3] [-1,-1] [B1,-1] [-1,-1]  [-1,-1] ]

  Later, the encoder will map the concatenated features from the ``f_ini_atoms_bonds``
  to ``mapping`` in each iteration upto Tth iteration.

  Next the encoder will sum-up the concat features within same bond index.

  .. code-block:: python

                      (1)m12           (1)m21           (1)m23              (1)m32          (1)m24           (1)m42           (1)m15          (1)m51            m(-1)
      message = [ [h(-1) + (0)h51] [(0)h32 + (0)h42] [(0)h12 + (0)h42] [h(-1) + h(-1)] [(0)h12 + (0)h32] [h(-1) + h(-1)] [(0)h21 + h(-1)] [h(-1) + h(-1)]  [h(-1) + h(-1)] ]

  Hence, this is how encoder can get messages for message-passing steps.

  **Get new atom hidden states and readout phase**

  Hence now for h1:

  .. code-block:: python

      h1 = func3(
                  concat(
                         a1,
                         [
                          func2( (0)h21 , (0)h32 + (0)h42 ) +
                          func2( (0)h51 , 0               )
                         ]
                        )
                 )

  Similarly, h2, h3, h4 and h5 are calculated.

  Next, all atom hidden states are concatenated to make a feature vector of the molecule:

    ``mol_encodings = [[h1, h2, h3, h4, h5]]``

  **Concatenate the global features**

  Let,
  ``global_features = [[gf1, gf2, gf3]]``
    This array contains molecule level features. In case of this example, it contains 3 global features.

  Hence after concatenation,

  ``mol_encodings = [[h1, h2, h3, h4, h5, gf1, gf2, gf3]]``
    (Final output of the encoder)

  References
  ----------
  .. [1] Analyzing Learned Molecular Representations for Property Prediction https://arxiv.org/pdf/1904.01561.pdf

  Examples
  --------
  >>> from rdkit import Chem
  >>> import torch
  >>> import deepchem as dc
  >>> input_smile = "CC"
  >>> feat = dc.feat.DMPNNFeaturizer(features_generators=['morgan'])
  >>> graph = feat.featurize(input_smile)
  >>> from deepchem.models.torch_models.dmpnn import _MapperDMPNN
  >>> mapper = _MapperDMPNN(graph[0])
  >>> atom_features, f_ini_atoms_bonds, atom_to_incoming_bonds, mapping, global_features = mapper.values
  >>> atom_features = torch.from_numpy(atom_features).float()
  >>> f_ini_atoms_bonds = torch.from_numpy(f_ini_atoms_bonds).float()
  >>> atom_to_incoming_bonds = torch.from_numpy(atom_to_incoming_bonds)
  >>> mapping = torch.from_numpy(mapping)
  >>> global_features = torch.from_numpy(global_features).float()
  >>> layer = DMPNNEncoderLayer(d_hidden=2)
  >>> output = layer(atom_features, f_ini_atoms_bonds, atom_to_incoming_bonds, mapping, global_features)
  """

  def __init__(self,
               use_default_fdim: bool = True,
               atom_fdim: int = 133,
               bond_fdim: int = 14,
               d_hidden: int = 300,
               depth: int = 3,
               bias: bool = False,
               activation: str = 'relu',
               dropout_p: float = 0.0,
               aggregation: str = 'mean',
               aggregation_norm: Union[int, float] = 100):
    """Initialize a DMPNNEncoderLayer layer.

    Parameters
    ----------
    use_default_fdim: bool
      If ``True``, ``self.atom_fdim`` and ``self.bond_fdim`` are initialized using values from the GraphConvConstants class.
      If ``False``, ``self.atom_fdim`` and ``self.bond_fdim`` are initialized from the values provided.
    atom_fdim: int
      Dimension of atom feature vector.
    bond_fdim: int
      Dimension of bond feature vector.
    d_hidden: int
      Size of hidden layer in the encoder layer.
    depth: int
      No of message passing steps.
    bias: bool
      If ``True``, dense layers will use bias vectors.
    activation: str
      Activation function to be used in the encoder layer.
      Can choose between 'relu' for ReLU, 'leakyrelu' for LeakyReLU, 'prelu' for PReLU,
      'tanh' for TanH, 'selu' for SELU, and 'elu' for ELU.
    dropout_p: float
      Dropout probability for the encoder layer.
    aggregation: str
      Aggregation type to be used in the encoder layer.
      Can choose between 'mean', 'sum', and 'norm'.
    aggregation_norm: Union[int, float]
      Value required if `aggregation` type is 'norm'.
    """
    super(DMPNNEncoderLayer, self).__init__()

    if use_default_fdim:
      from deepchem.feat.molecule_featurizers.dmpnn_featurizer import GraphConvConstants
      self.atom_fdim: int = GraphConvConstants.ATOM_FDIM
      self.concat_fdim: int = GraphConvConstants.ATOM_FDIM + GraphConvConstants.BOND_FDIM
    else:
      self.atom_fdim = atom_fdim
      self.concat_fdim = atom_fdim + bond_fdim

    self.depth: int = depth
    self.aggregation: str = aggregation
    self.aggregation_norm: Union[int, float] = aggregation_norm

    if activation == 'relu':
      self.activation: nn.modules.activation.Module = nn.ReLU()

    elif activation == 'leakyrelu':
      self.activation = nn.LeakyReLU(0.1)

    elif activation == 'prelu':
      self.activation = nn.PReLU()

    elif activation == 'tanh':
      self.activation = nn.Tanh()

    elif activation == 'selu':
      self.activation = nn.SELU()

    elif activation == 'elu':
      self.activation = nn.ELU()

    self.dropout: nn.modules.dropout.Module = nn.Dropout(dropout_p)

    # Input
    self.W_i: nn.Linear = nn.Linear(self.concat_fdim, d_hidden, bias=bias)

    # Shared weight matrix across depths (default):
    # For messages hidden states
    self.W_h: nn.Linear = nn.Linear(d_hidden, d_hidden, bias=bias)

    # For atom hidden states
    self.W_o: nn.Linear = nn.Linear(self.atom_fdim + d_hidden, d_hidden)

  def _get_updated_atoms_hidden_state(
      self, atom_features: torch.Tensor, h_message: torch.Tensor,
      atom_to_incoming_bonds: torch.Tensor) -> torch.Tensor:
    """
    Method to compute atom hidden states.

    Parameters
    ----------
    atom_features: torch.Tensor
      Tensor containing atoms features.
    h_message: torch.Tensor
      Tensor containing hidden states of messages.
    atom_to_incoming_bonds: torch.Tensor
      Tensor containing mapping from atom index to list of indicies of incoming bonds.

    Returns
    -------
    atoms_hidden_states: torch.Tensor
      Tensor containing atom hidden states.
    """
    messages_to_atoms: torch.Tensor = h_message[atom_to_incoming_bonds].sum(
        1)  # num_atoms x hidden_size
    atoms_hidden_states: torch.Tensor = self.W_o(
        torch.cat((atom_features, messages_to_atoms),
                  1))  # num_atoms x hidden_size
    atoms_hidden_states = self.activation(
        atoms_hidden_states)  # num_atoms x hidden_size
    atoms_hidden_states = self.dropout(
        atoms_hidden_states)  # num_atoms x hidden_size
    return atoms_hidden_states  # num_atoms x hidden_size

  def _readout(self, atoms_hidden_states: torch.Tensor) -> torch.Tensor:
    """
    Method to execute the readout phase. (compute molecule encodings from atom hidden states)

    Parameters
    ----------
    atoms_hidden_states: torch.Tensor
      Tensor containing atom hidden states.

    Returns
    -------
    molecule_hidden_state: torch.Tensor
      Tensor containing molecule encodings.
    """
    if self.aggregation == 'mean':
      mol_vec: torch.Tensor = atoms_hidden_states.sum(
          dim=0) / len(atoms_hidden_states)
    elif self.aggregation == 'sum':
      mol_vec = atoms_hidden_states.sum(dim=0)
    elif self.aggregation == 'norm':
      mol_vec = atoms_hidden_states.sum(dim=0) / self.aggregation_norm
    else:
      raise Exception("Invalid aggregation")
    molecule_hidden_state: torch.Tensor = mol_vec.view(1, -1)
    return molecule_hidden_state  # num_molecules x hidden_size

  def forward(self, atom_features: torch.Tensor,
              f_ini_atoms_bonds: torch.Tensor,
              atom_to_incoming_bonds: torch.Tensor, mapping: torch.Tensor,
              global_features: torch.Tensor) -> torch.Tensor:
    """
    Output computation for the DMPNNEncoderLayer.

    Steps:

    - Get original bond hidden states from concatenation of initial atom and bond features. (``input``)
    - Get initial messages hidden states. (``message``)
    - Execute message passing step for ``self.depth - 1`` iterations.
    - Get atom hidden states using atom features and message hidden states.
    - Get molecule encodings.
    - Concatenate global molecular features and molecule encodings.

    Parameters
    ----------
    atom_features: torch.Tensor
      Tensor containing atoms features.
    f_ini_atoms_bonds: torch.Tensor
      Tensor containing concatenated feature vector which contains concatenation of initial atom and bond features.
    atom_to_incoming_bonds: torch.Tensor
      Tensor containing mapping from atom index to list of indicies of incoming bonds.
    mapping: torch.Tensor
      Tensor containing the mapping that maps bond index to 'array of indices of the bonds'
      incoming at the initial atom of the bond (excluding the reverse bonds).
    global_features: torch.Tensor
      Tensor containing molecule features.

    Returns
    -------
    output: torch.Tensor
      Tensor containing the encodings of the molecules.
    """
    input: torch.Tensor = self.W_i(f_ini_atoms_bonds)  # num_bonds x hidden_size
    message: torch.Tensor = self.activation(input)  # num_bonds x hidden_size

    for _ in range(1, self.depth):
      message = message[mapping].sum(1)  # num_bonds x hidden_size
      h_message: torch.Tensor = input + self.W_h(
          message)  # num_bonds x hidden_size
      h_message = self.activation(h_message)  # num_bonds x hidden_size
      h_message = self.dropout(h_message)  # num_bonds x hidden_size

    # num_atoms x hidden_size
    atoms_hidden_states: torch.Tensor = self._get_updated_atoms_hidden_state(
        atom_features, h_message, atom_to_incoming_bonds)

    # num_molecules x hidden_size
    output: torch.Tensor = self._readout(atoms_hidden_states)

    # concat global features
    if global_features.size != 0:
      if len(global_features.shape) == 1:
        global_features = global_features.view(1, -1)
      output = torch.cat([output, global_features], dim=1)

    return output  # num_molecules x hidden_size


class InteratomicL2Distances(nn.Module):
  """Compute (squared) L2 Distances between atoms given neighbors.

  This class is the pytorch implementation of the original InteratomicL2Distances layer implemented in Keras.
  Pairwise distance (L2) is calculated between input atoms, given the number of neighbors to consider, along with the number of descriptors for every atom.

  Examples
  --------
  >>> atoms = 5
  >>> neighbors = 2
  >>> coords = np.random.rand(atoms, 3)
  >>> neighbor_list = np.random.randint(0, atoms, size=(atoms, neighbors))
  >>> layer = InteratomicL2Distances(atoms, neighbors, 3)
  >>> result = np.array(layer([coords, neighbor_list]))
  >>> result.shape
  (5, 2)

  """

  def __init__(self, N_atoms: int, M_nbrs: int, ndim: int, **kwargs):
    """Constructor for this layer.

    Parameters
    ----------
    N_atoms: int
      Number of atoms in the system total.
    M_nbrs: int
      Number of neighbors to consider when computing distances.
    n_dim:  int
      Number of descriptors for each atom.
    """
    super(InteratomicL2Distances, self).__init__(**kwargs)
    self.N_atoms = N_atoms
    self.M_nbrs = M_nbrs
    self.ndim = ndim

  def __repr__(self) -> str:
    return (
        f'{self.__class__.__name__}(N_atoms={self.N_atoms}, M_nbrs={self.M_nbrs}, ndim={self.ndim})'
    )

  def forward(
      self, inputs: List[Union[torch.Tensor,
                               List[Union[int, float]]]]) -> torch.Tensor:
    """Invokes this layer.

    Parameters
    ----------
    inputs: list
      Should be of form `inputs=[coords, nbr_list]` where `coords` is a
      tensor of shape `(None, N, 3)` and `nbr_list` is a list.

    Returns
    -------
    Tensor of shape `(N_atoms, M_nbrs)` with interatomic distances.
    """
    if len(inputs) != 2:
      raise ValueError("InteratomicDistances requires coords,nbr_list")
    coords, nbr_list = (torch.tensor(inputs[0]), torch.tensor(inputs[1]))
    N_atoms, M_nbrs, ndim = self.N_atoms, self.M_nbrs, self.ndim
    # Shape (N_atoms, M_nbrs, ndim)
    nbr_coords = coords[nbr_list.long()]
    # Shape (N_atoms, M_nbrs, ndim)
    tiled_coords = torch.tile(torch.reshape(coords, (N_atoms, 1, ndim)),
                              (1, M_nbrs, 1))
    # Shape (N_atoms, M_nbrs)
    return torch.sum((tiled_coords - nbr_coords)**2, dim=2)


<<<<<<< HEAD
class CombineMeanStd(nn.Module):
  """Generate Gaussian noise.

  This is the Torch equivalent of the original implementation using Keras.
  """

  def __init__(self,
               training_only: bool = False,
               noise_epsilon: float = 1.0,
               **kwargs):
    """Create a CombineMeanStd layer.

    This layer should have two inputs with the same shape, and its
    output also has the same shape.  Each element of the output is a
    Gaussian distributed random number whose mean is the corresponding
    element of the first input, and whose standard deviation is the
    corresponding element of the second input.

    Parameters
    ----------
    training_only: bool, optional (default False).
      if True, noise is only generated during training.  During
      prediction, the output is simply equal to the first input (that
      is, the mean of the distribution used during training).
    noise_epsilon: float, optional (default 1.0).
      The noise is scaled by this factor
    """
    super(CombineMeanStd, self).__init__(**kwargs)
    self.training_only = training_only
    self.noise_epsilon = noise_epsilon

  def __repr__(self) -> str:
    return (
        f'{self.__class__.__name__}(training_only={self.training_only}, noise_epsilon={self.noise_epsilon})'
    )

  def forward(self,
              inputs: Sequence[ArrayLike],
              training: bool = True) -> torch.Tensor:
    """Invoke this layer.

    Parameters
    ----------
    inputs: Sequence[ArrayLike]
      First element are the means for the random generated numbers.
      Second element are the standard deviations for the random generated numbers.
    training: bool, optional (default True).
      Specifies whether to generate noise.
      Noise is only added when training.

    Returns
    -------
    Tensor of Gaussian distributed random numbers: torch.Tensor
      Same shape as the means and standard deviations from `inputs`.
    """
    if len(inputs) != 2:
      raise ValueError("Must have two in_layers")

    mean_parent, std_parent = torch.tensor(inputs[0]), torch.tensor(inputs[1])
    noise_scale = torch.tensor(training or
                               not self.training_only).to(torch.float)
    sample_noise = torch.normal(0.0, self.noise_epsilon, mean_parent.shape)
    return mean_parent + noise_scale * std_parent * sample_noise
=======
class WeightedLinearCombo(nn.Module):
  """Compute a weighted linear combination of input layers, where the weight variables are trained.

  Examples
  --------
  >>> input1 = np.random.rand(5, 10).astype(np.float32)
  >>> input2 = np.random.rand(5, 10).astype(np.float32)
  >>> layer = WeightedLinearCombo(len([input1, input2]))
  >>> result = layer([input1, input2])
  >>> result.shape
  torch.Size([5, 10])
  """

  def __init__(self, num_inputs: int, std: float = 0.3, **kwargs):
    """

    Parameters
    ----------
    num_inputs: int
      Number of inputs given to `self.forward()`
      This is used to initialize the correct amount of weight variables to be trained.
    std: float
      The standard deviation for the normal distribution that is used to initialize the trainable weights.
    """
    super(WeightedLinearCombo, self).__init__(**kwargs)
    self.num_inputs = num_inputs
    self.std = std
    self.input_weights = nn.Parameter(torch.empty(self.num_inputs))
    nn.init.normal_(self.input_weights, std=std)

  def __repr__(self):
    return (
        f'{self.__class__.__name__}(num_inputs={self.num_inputs}, std={self.std}, input_weights={self.input_weights})'
    )

  def forward(
      self, inputs: Sequence[Union[ArrayLike,
                                   torch.Tensor]]) -> Optional[torch.Tensor]:
    """

    Parameters
    ----------
    inputs: Sequence[Union[ArrayLike, torch.Tensor]]
      The initial input layers.
      The length must be the same as `self.num_inputs`.

    Returns
    -------
    out_tensor: torch.Tensor or None
      The tensor containing the weighted linear combination.
    """
    out_tensor = None
    for in_tensor, w in zip(inputs, self.input_weights):
      in_tensor = torch.FloatTensor(in_tensor)
      if out_tensor is None:
        out_tensor = w * in_tensor
      else:
        out_tensor += w * in_tensor
    return out_tensor
>>>>>>> 3bb5fbe0
<|MERGE_RESOLUTION|>--- conflicted
+++ resolved
@@ -1664,7 +1664,6 @@
     return torch.sum((tiled_coords - nbr_coords)**2, dim=2)
 
 
-<<<<<<< HEAD
 class CombineMeanStd(nn.Module):
   """Generate Gaussian noise.
 
@@ -1728,7 +1727,8 @@
                                not self.training_only).to(torch.float)
     sample_noise = torch.normal(0.0, self.noise_epsilon, mean_parent.shape)
     return mean_parent + noise_scale * std_parent * sample_noise
-=======
+
+
 class WeightedLinearCombo(nn.Module):
   """Compute a weighted linear combination of input layers, where the weight variables are trained.
 
@@ -1787,5 +1787,4 @@
         out_tensor = w * in_tensor
       else:
         out_tensor += w * in_tensor
-    return out_tensor
->>>>>>> 3bb5fbe0
+    return out_tensor